--- conflicted
+++ resolved
@@ -141,11 +141,7 @@
 # Runtime database files (notifications, process state, etc.)
 data/*.db
 data/*.sqlite
-<<<<<<< HEAD
-data/*.sqlite3
-=======
 data/*.sqlite3
 
 # User configuration files (use config.yaml.example as template)
-config.yaml
->>>>>>> e48aedbf
+config.yaml