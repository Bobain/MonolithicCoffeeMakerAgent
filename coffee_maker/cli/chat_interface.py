"""Chat Interface - Interactive chat session with Rich UI.

This module provides an interactive REPL-style chat interface for managing
the roadmap with Claude AI assistance and rich terminal UI.

IMPORTANT: Communication Guidelines
    See docs/COLLABORATION_METHODOLOGY.md Section 4.6:
    - Use plain language, NOT technical shorthand (no "US-012")
    - Say "the email notification feature" not "US-012"
    - Always explain features descriptively to users

Example:
    >>> from coffee_maker.cli.chat_interface import ChatSession
    >>> from coffee_maker.cli.ai_service import AIService
    >>> from coffee_maker.cli.roadmap_editor import RoadmapEditor
    >>>
    >>> editor = RoadmapEditor(roadmap_path)
    >>> ai_service = AIService()
    >>> session = ChatSession(ai_service, editor)
    >>> session.start()
"""

import json
import logging
import os
import re
import threading
import time
from datetime import datetime
from pathlib import Path
from typing import Dict, List, Optional

from prompt_toolkit import PromptSession
from prompt_toolkit.completion import Completer, Completion
from prompt_toolkit.history import FileHistory
from prompt_toolkit.key_binding import KeyBindings
from rich.console import Console
from rich.markdown import Markdown
from rich.syntax import Syntax
from rich.table import Table

from coffee_maker.cli.ai_service import AIService
from coffee_maker.cli.assistant_bridge import AssistantBridge
from coffee_maker.cli.bug_tracker import BugTracker
from coffee_maker.cli.commands import get_command_handler, list_commands
from coffee_maker.cli.notifications import NotificationDB, NOTIF_PRIORITY_HIGH
from coffee_maker.cli.roadmap_editor import RoadmapEditor
from coffee_maker.process_manager import ProcessManager

logger = logging.getLogger(__name__)


class DeveloperStatusMonitor:
<<<<<<< HEAD
    """Background monitor for developer status changes.

    Polls developer_status.json file and detects changes in:
    - Developer state (working, testing, idle, etc.)
    - Current task and progress
    - Activity updates

    When changes are detected, displays them automatically in the chat.
    """

    def __init__(self, console: Console, poll_interval: float = 2.0):
        """Initialize status monitor.

        Args:
            console: Rich console for output
            poll_interval: Seconds between status checks (default: 2)
        """
        self.console = console
=======
    """Background monitor for developer status.

    Polls developer_status.json file and maintains current status data
    for display in a persistent status bar above the prompt.

    Status is displayed as a multi-line toolbar showing:
    - Current task title and priority
    - Iteration count
    - Time elapsed and ETA
    - Progress bar
    """

    def __init__(self, poll_interval: float = 2.0):
        """Initialize status monitor.

        Args:
            poll_interval: Seconds between status checks (default: 2)
        """
>>>>>>> 51314514
        self.poll_interval = poll_interval
        # Use the same status file path as the /status command
        self.status_file = Path.home() / ".coffee_maker" / "daemon_status.json"
        self.is_running = False
        self.monitor_thread: Optional[threading.Thread] = None

<<<<<<< HEAD
        # Track last known state to detect changes
        self.last_state: Optional[str] = None
        self.last_task_name: Optional[str] = None
        self.last_progress: Optional[int] = None
        self.last_step: Optional[str] = None

        # Flag to suppress output during user input
        self.suppress_output = False
=======
        # Current status data (thread-safe access)
        self._status_lock = threading.Lock()
        self._current_status: Optional[Dict] = None
>>>>>>> 51314514

    def start(self):
        """Start background monitoring thread."""
        if self.is_running:
            logger.warning("Status monitor already running")
            return

        self.is_running = True
        self.monitor_thread = threading.Thread(target=self._monitor_loop, daemon=True)
        self.monitor_thread.start()
        logger.info("Developer status monitor started")

    def stop(self):
        """Stop background monitoring thread."""
        self.is_running = False
        if self.monitor_thread and self.monitor_thread.is_alive():
            logger.info("Developer status monitor stopped")

    def _monitor_loop(self):
        """Main monitoring loop (runs in background thread)."""
        while self.is_running:
            try:
                self._check_status()
            except Exception as e:
                logger.error(f"Status monitor error: {e}", exc_info=True)

            time.sleep(self.poll_interval)

    def _check_status(self):
<<<<<<< HEAD
        """Check developer status file for changes."""
        if not self.status_file.exists():
            # File doesn't exist yet, daemon probably not running
=======
        """Check developer status file and update internal state."""
        if not self.status_file.exists():
            # File doesn't exist yet, daemon probably not running
            with self._status_lock:
                self._current_status = None
>>>>>>> 51314514
            return

        try:
            with open(self.status_file, "r") as f:
                status_data = json.load(f)

<<<<<<< HEAD
            # Extract key fields from daemon_status.json format
            current_state = status_data.get("status", "unknown")
            current_priority = status_data.get("current_priority")

            # Detect state change (running vs stopped)
            if current_state != self.last_state and current_state != "running":
                self._display_state_change(current_state)
                self.last_state = current_state

            # Detect task changes (current_priority in daemon format)
            if current_priority and current_state == "running":
                priority_name = current_priority.get("name", "")
                priority_title = current_priority.get("title", "")
                started_at = current_priority.get("started_at")

                # Calculate progress based on time elapsed (rough estimate)
                progress = 0
                if started_at:
                    from datetime import datetime

                    try:
                        start_time = datetime.fromisoformat(started_at)
                        elapsed = (datetime.now() - start_time).total_seconds()
                        # Rough estimate: assume 8 hours for completion
                        progress = min(100, int((elapsed / (8 * 3600)) * 100))
                    except:
                        pass

                task_display = f"{priority_name} - {priority_title}"

                # New task started
                if priority_name != self.last_task_name:
                    self._display_new_task(
                        task_display, {"priority": priority_name, "progress": progress, "current_step": priority_title}
                    )
                    self.last_task_name = priority_name
                    self.last_progress = progress

                # Progress updated (only show if significant change, e.g., 10% increments)
                elif self.last_progress is not None and abs(progress - self.last_progress) >= 10:
                    self._display_progress_update(task_display, progress, priority_title)
                    self.last_progress = progress
=======
            # Store the full status data
            with self._status_lock:
                self._current_status = status_data
>>>>>>> 51314514

        except json.JSONDecodeError:
            # File might be mid-write, skip this check
            pass
        except Exception as e:
            logger.debug(f"Error checking status: {e}")

<<<<<<< HEAD
    def _display_state_change(self, new_state: str):
        """Display developer state change."""
        if self.suppress_output:
            return

        # State emoji mapping
        state_emoji = {
            "working": "🟢",
            "testing": "🟡",
            "blocked": "🔴",
            "idle": "⚪",
            "thinking": "🔵",
            "reviewing": "🟣",
            "stopped": "⚫",
        }

        emoji = state_emoji.get(new_state, "⭕")
        state_display = new_state.replace("_", " ").title()

        self.console.print(f"\n[cyan]📊 Developer Status: {emoji} {state_display}[/]")

    def _display_new_task(self, task_name: str, task_data: Dict):
        """Display new task started."""
        if self.suppress_output:
            return

        priority = task_data.get("priority", "?")
        progress = task_data.get("progress", 0)
        current_step = task_data.get("current_step", "")

        self.console.print(f"\n[cyan]🚀 Started: PRIORITY {priority} - {task_name}[/]")
        if current_step:
            self.console.print(f"[dim]   {current_step}[/]")

        # Show progress bar
        self._show_progress_bar(progress)

    def _display_progress_update(self, task_name: str, progress: int, current_step: str):
        """Display progress update."""
        if self.suppress_output:
            return

        self.console.print(f"\n[cyan]📈 Progress: {progress}%[/]")
        if current_step:
            self.console.print(f"[dim]   {current_step}[/]")

        self._show_progress_bar(progress)

    def _display_step_update(self, task_name: str, progress: int, current_step: str):
        """Display step change."""
        if self.suppress_output:
            return

        self.console.print(f"\n[cyan]⚙️  Step: {current_step}[/]")
        self._show_progress_bar(progress)

    def _show_progress_bar(self, progress: int):
        """Show progress bar with percentage."""
        bar_length = 30
        filled = int(bar_length * progress / 100)
        bar = "█" * filled + "░" * (bar_length - filled)
        self.console.print(f"[dim]   [{bar}] {progress}%[/]")
=======
    def get_formatted_status(self) -> str:
        """Get formatted status text for toolbar display.

        Returns:
            Multi-line formatted status string for bottom toolbar
        """
        with self._status_lock:
            status_data = self._current_status

        if not status_data:
            return "⚫ code_developer: Not running"

        daemon_status = status_data.get("status", "unknown")
        current_priority = status_data.get("current_priority")
        iteration = status_data.get("iteration", 0)

        # Daemon not working on anything
        if daemon_status != "running" or not current_priority:
            return f"⚪ code_developer: Idle (iteration {iteration})"

        # Extract priority info
        priority_name = current_priority.get("name", "Unknown")
        priority_title = current_priority.get("title", "Unknown Task")
        started_at = current_priority.get("started_at")

        # Calculate time and progress
        elapsed_str = "0m"
        progress = 0
        eta_str = "unknown"

        if started_at:
            try:
                from datetime import datetime

                start_time = datetime.fromisoformat(started_at)
                elapsed = (datetime.now() - start_time).total_seconds()

                # Format elapsed time
                hours = int(elapsed / 3600)
                minutes = int((elapsed % 3600) / 60)
                if hours > 0:
                    elapsed_str = f"{hours}h {minutes}m"
                else:
                    elapsed_str = f"{minutes}m"

                # Calculate progress (assume 8 hours per task)
                progress = min(100, int((elapsed / (8 * 3600)) * 100))

                # Calculate ETA
                if progress > 0:
                    total_estimated = elapsed / (progress / 100)
                    remaining = total_estimated - elapsed
                    eta_hours = int(remaining / 3600)
                    eta_minutes = int((remaining % 3600) / 60)
                    if eta_hours > 0:
                        eta_str = f"~{eta_hours}h {eta_minutes}m"
                    else:
                        eta_str = f"~{eta_minutes}m"
            except:
                pass

        # Create progress bar
        bar_length = 20
        filled = int(bar_length * progress / 100)
        progress_bar = "█" * filled + "░" * (bar_length - filled)

        # Format multi-line status
        lines = [
            f"🟢 {priority_title}",
            f"▸ {priority_name} | Iteration {iteration} | Time: {elapsed_str} | ETA: {eta_str}",
        ]

        # Add subtasks if available
        subtasks = status_data.get("subtasks", [])
        if subtasks:
            lines.append("▸ Tasks:")
            for subtask in subtasks:
                name = subtask.get("name", "Unknown task")
                status = subtask.get("status", "unknown")
                duration = subtask.get("duration_seconds", 0)
                estimated = subtask.get("estimated_seconds", 0)

                # Choose emoji based on status
                if status == "completed":
                    emoji = "✓"
                elif status == "in_progress":
                    emoji = "🔄"
                elif status == "failed":
                    emoji = "❌"
                else:  # pending
                    emoji = "⏳"

                # Format duration and estimated time
                def format_time(seconds):
                    if seconds >= 60:
                        mins = seconds // 60
                        secs = seconds % 60
                        return f"{mins}m{secs}s" if secs > 0 else f"{mins}m"
                    else:
                        return f"{seconds}s"

                # Build subtask line
                if status in ["completed", "failed"]:
                    # Show actual vs estimated for finished tasks
                    actual_str = format_time(duration)
                    est_str = format_time(estimated) if estimated > 0 else "?"
                    lines.append(f"   {emoji} {name}: {actual_str} (est: {est_str})")
                elif status == "in_progress":
                    # Show current elapsed and estimated
                    if duration > 0:
                        actual_str = format_time(duration)
                        est_str = format_time(estimated) if estimated > 0 else "?"
                        lines.append(f"   {emoji} {name}: {actual_str} / {est_str}")
                    else:
                        est_str = format_time(estimated) if estimated > 0 else "?"
                        lines.append(f"   {emoji} {name} (est: {est_str})")
                else:  # pending
                    # Show only estimated
                    est_str = format_time(estimated) if estimated > 0 else "?"
                    lines.append(f"   {emoji} {name} (est: {est_str})")

        # Add progress bar at the end
        lines.append(f"▸ Progress: [{progress_bar}] {progress}%")

        return "\n".join(lines)
>>>>>>> 51314514


class ProjectManagerCompleter(Completer):
    """Auto-completer for project-manager chat.

    Provides Tab completion for:
    - Slash commands (/help, /view, /add, etc.)
    - Priority names (PRIORITY 1, PRIORITY 2, etc.)
    - File paths (when relevant)
    """

    def __init__(self, editor: RoadmapEditor):
        """Initialize completer.

        Args:
            editor: RoadmapEditor instance for priority completion
        """
        self.editor = editor
        self.commands = [
            "help",
            "view",
            "add",
            "update",
            "status",
            "start",
            "stop",
            "restart",
            "exit",
            "quit",
            "notifications",
        ]

    def get_completions(self, document, complete_event):
        """Generate completions based on current input.

        Args:
            document: Current document being edited
            complete_event: Completion event

        Yields:
            Completion objects
        """
        word_before_cursor = document.get_word_before_cursor()
        text_before_cursor = document.text_before_cursor

        # Complete slash commands
        if text_before_cursor.startswith("/") or (text_before_cursor == "" and word_before_cursor == ""):
            for cmd in self.commands:
                if cmd.startswith(word_before_cursor.lstrip("/")):
                    yield Completion(
                        cmd if text_before_cursor.startswith("/") else f"/{cmd}",
                        start_position=-len(word_before_cursor),
                        display_meta=f"command",
                    )

        # Complete priority names when relevant
        elif any(keyword in text_before_cursor.lower() for keyword in ["priority", "PRIORITY", "view", "update"]):
            try:
                priorities = self.editor.list_priorities()
                for priority in priorities[:15]:  # Limit to 15 for performance
                    priority_name = priority["name"]
                    if priority_name.lower().startswith(word_before_cursor.lower()):
                        yield Completion(
                            priority_name,
                            start_position=-len(word_before_cursor),
                            display_meta=f"{priority['title'][:40]}...",
                        )
            except Exception as e:
                logger.debug(f"Priority completion failed: {e}")


class ChatSession:
    """Interactive chat session manager.

    Manages the interactive REPL loop, command routing, and rich terminal UI
    for the project manager CLI.

    Attributes:
        ai_service: AIService instance for natural language processing
        editor: RoadmapEditor instance for roadmap manipulation
        console: Rich console for terminal output
        history: Conversation history
        active: Session active flag

    Example:
        >>> session = ChatSession(ai_service, editor)
        >>> session.start()  # Starts interactive session
    """

    def __init__(self, ai_service: AIService, editor: RoadmapEditor, enable_streaming: bool = True):
        """Initialize chat session.

        Args:
            ai_service: AIService instance
            editor: RoadmapEditor instance
            enable_streaming: If True, use streaming responses (default: True)
        """
        self.ai_service = ai_service
        self.editor = editor
        self.console = Console()
        self.history: List[Dict] = []
        self.active = False

        # Check for streaming environment variable
        env_no_streaming = os.environ.get("PROJECT_MANAGER_NO_STREAMING", "").lower() in ["1", "true", "yes"]
        self.enable_streaming = enable_streaming and not env_no_streaming

        # Initialize process manager for daemon status
        self.process_manager = ProcessManager()
        self.daemon_status_text = ""
        self._update_status_display()

        # Initialize notification database for bidirectional communication
        self.notif_db = NotificationDB()

        # Initialize bug tracker for integrated bug fixing workflow (PRIORITY 2.11)
        self.bug_tracker = BugTracker()

        # Initialize LangChain-powered assistant for complex questions (PRIORITY 2.9.5)
        # Assistant uses tools to help with analysis, debugging, code search, etc.
        self.assistant = AssistantBridge(action_callback=self._display_assistant_action)

        # Initialize developer status monitor for real-time updates
<<<<<<< HEAD
        self.status_monitor = DeveloperStatusMonitor(console=self.console, poll_interval=2.0)
=======
        self.status_monitor = DeveloperStatusMonitor(poll_interval=2.0)
>>>>>>> 51314514

        # Setup prompt-toolkit for advanced input
        self._setup_prompt_session()

        # Setup session persistence
        self.session_dir = Path.home() / ".project_manager" / "sessions"
        self.session_dir.mkdir(parents=True, exist_ok=True)
        self.session_file = self.session_dir / "default.json"

        # Load previous session if exists
        self._load_session()

        logger.info(f"ChatSession initialized (streaming={'enabled' if self.enable_streaming else 'disabled'})")

    def _setup_prompt_session(self):
        """Setup prompt-toolkit session with history, completion, and key bindings."""
        # History file location
        history_dir = Path.home() / ".project_manager"
        history_dir.mkdir(exist_ok=True)
        history_file = history_dir / "chat_history.txt"

        # Key bindings for multi-line input
        bindings = KeyBindings()

        @bindings.add("enter")
        def _(event):
            """Submit on Enter."""
            event.current_buffer.validate_and_handle()

        @bindings.add("escape", "enter")  # Alt+Enter for multi-line
        def _(event):
            """Insert newline on Alt+Enter."""
            event.current_buffer.insert_text("\n")

        # Create prompt session with better multi-line support and status bar
        self.prompt_session = PromptSession(
            history=FileHistory(str(history_file)),
            completer=ProjectManagerCompleter(self.editor),
            complete_while_typing=False,  # Complete only on Tab
            multiline=False,  # Will be controlled by key bindings
            key_bindings=bindings,
            enable_history_search=True,  # Ctrl+R for reverse search
            prompt_continuation="... ",  # Continuation indicator for multi-line (like claude-cli)
            bottom_toolbar=lambda: self.status_monitor.get_formatted_status(),  # Persistent status bar
            refresh_interval=2,  # Refresh toolbar every 2 seconds
        )

    def _display_assistant_action(self, action: str):
        """Display assistant action in real-time.

        PRIORITY 2.9.5: Transparent Assistant Integration

        Called by AssistantBridge when assistant uses a tool.
        Shows user what the assistant is doing.

        Args:
            action: Action description (e.g., "🔧 read_file: daemon.py")
        """
        self.console.print(f"[dim]{action}[/]")

    def _load_session(self):
        """Load previous conversation history from file."""
        if self.session_file.exists():
            try:
                with open(self.session_file, "r") as f:
                    data = json.load(f)
                    self.history = data.get("history", [])
                    logger.info(f"Loaded {len(self.history)} messages from previous session")
            except Exception as e:
                logger.warning(f"Failed to load session: {e}")
                self.history = []

    def _save_session(self):
        """Save conversation history to file."""
        try:
            with open(self.session_file, "w") as f:
                json.dump(
                    {
                        "history": self.history,
                        "last_updated": datetime.now().isoformat(),
                    },
                    f,
                    indent=2,
                )
            logger.debug(f"Saved {len(self.history)} messages to session")
        except Exception as e:
            logger.warning(f"Failed to save session: {e}")

    def _update_status_display(self):
        """Update daemon status text for display."""
        status = self.process_manager.get_daemon_status()

        if status["running"]:
            if status["current_task"]:
                emoji = "🟢"
                text = f"Daemon: Active - Working on {status['current_task']}"
            else:
                emoji = "🟡"
                text = "Daemon: Idle - Waiting for tasks"
        else:
            emoji = "🔴"
            text = "Daemon: Stopped"

        self.daemon_status_text = f"{emoji} {text}"
        logger.debug(f"Status updated: {self.daemon_status_text}")

    def _cmd_daemon_status(self) -> str:
        """Show detailed daemon status with progress bar and work information.

        PRIORITY 2.11: Enhanced status reporting
        - Shows what daemon is working on
        - Progress bar for current priority
        - Time elapsed on current work
        - Iteration count
        - Crash history
        """
        import json
        from datetime import datetime
        from pathlib import Path

        self._update_status_display()

        # Read daemon status file directly for detailed info
        status_file = Path.home() / ".coffee_maker" / "daemon_status.json"

        if not status_file.exists():
            return (
                "❌ **Daemon Status: NOT FOUND**\n\n"
                "The daemon status file doesn't exist.\n\n"
                "The daemon may not be running or hasn't been started yet.\n\n"
                "Use `/start` to launch the daemon."
            )

        try:
            with open(status_file, "r") as f:
                daemon_status = json.load(f)
        except Exception as e:
            return f"❌ **Error Reading Status**: {str(e)}"

        if daemon_status["status"] != "running":
            return (
                "❌ **Daemon Status: STOPPED**\n\n"
                "The code_developer daemon is not currently running.\n\n"
                "Use `/start` to launch it."
            )

        # Get process info
        status = self.process_manager.get_daemon_status()

        # Parse timestamps
        started_at = datetime.fromisoformat(daemon_status["started_at"])
        uptime = datetime.now() - started_at

        # Build status message
        lines = []
        lines.append("🟢 **code_developer is running!**\n")

        # Current work section
        current_priority = daemon_status.get("current_priority")
        if current_priority and current_priority.get("name"):
            lines.append("**📋 Current Work:**")
            lines.append(f"- **Priority**: {current_priority['name']}")
            lines.append(f"- **Title**: {current_priority['title']}")

            # Calculate time on current priority
            if current_priority.get("started_at"):
                priority_start = datetime.fromisoformat(current_priority["started_at"])
                time_on_priority = datetime.now() - priority_start
                hours = int(time_on_priority.total_seconds() / 3600)
                minutes = int((time_on_priority.total_seconds() % 3600) / 60)

                lines.append(f"- **Time Elapsed**: {hours}h {minutes}m")

                # Progress bar based on time (assuming typical priority takes 4-8 hours)
                # Show progress up to 8 hours, then just show it's ongoing
                max_hours = 8
                progress_pct = min(100, int((time_on_priority.total_seconds() / 3600 / max_hours) * 100))

                # Create progress bar
                bar_length = 20
                filled = int(bar_length * progress_pct / 100)
                bar = "█" * filled + "░" * (bar_length - filled)
                lines.append(f"- **Progress**: [{bar}] {progress_pct}%")

                if progress_pct >= 100:
                    lines.append("  _(This is a complex task taking longer than usual)_")

            # Iteration count
            iteration = daemon_status.get("iteration", 0)
            lines.append(f"- **Iterations**: {iteration}")

        else:
            lines.append("**Status**: Idle (waiting for work)")

        lines.append("")

        # Process health section
        lines.append("**⚙️  Process Health:**")
        lines.append(f"- **PID**: {daemon_status['pid']}")
        lines.append(f"- **Uptime**: {str(uptime).split('.')[0]}")
        lines.append(f"- **CPU**: {status['cpu_percent']:.1f}%")
        lines.append(f"- **Memory**: {status['memory_mb']:.1f} MB")

        # Crash history
        crashes = daemon_status.get("crashes", {})
        crash_count = crashes.get("count", 0)
        if crash_count > 0:
            max_crashes = crashes.get("max", 3)
            lines.append(f"- **Crashes**: {crash_count}/{max_crashes} ⚠️")

            history = crashes.get("history", [])
            if history:
                lines.append(f"  _Last crash: {history[-1]}_")
        else:
            lines.append(f"- **Crashes**: 0 ✓")

        lines.append("")

        # Context management
        context = daemon_status.get("context", {})
        if context:
            iterations_since_compact = context.get("iterations_since_compact", 0)
            compact_interval = context.get("compact_interval", 10)
            lines.append("**🔄 Context Management:**")
            lines.append(f"- **Next refresh**: {compact_interval - iterations_since_compact} iterations")

        lines.append("")
        lines.append("_Use `/stop` to shut down the daemon, or just let him work!_")

        return "\n".join(lines)

    def _cmd_daemon_start(self) -> str:
        """Start the daemon."""
        if self.process_manager.is_daemon_running():
            self._update_status_display()
            return "✅ Daemon is already running!"

        self.console.print("[cyan]Starting code_developer daemon...[/]")

        success = self.process_manager.start_daemon(background=True)

        if success:
            self._update_status_display()
            return (
                "✅ **Daemon Started Successfully!**\n\n"
                "The code_developer daemon is now running in the background.\n\n"
                "He'll start working on priorities from the roadmap and will\n"
                "respond to your messages when he has time.\n\n"
                "⏰ **Response Time**: May take 12+ hours (needs focus time)\n\n"
                "Use `/status` to check what he's working on."
            )
        else:
            return (
                "❌ **Failed to Start Daemon**\n\n"
                "Could not start the code_developer daemon.\n\n"
                "**Troubleshooting**:\n"
                "- Check that you have a valid ANTHROPIC_API_KEY in .env\n"
                "- Ensure no other daemon is running\n"
                "- Check logs for errors\n\n"
                "Try running manually: `poetry run code-developer`"
            )

    def _cmd_daemon_stop(self) -> str:
        """Stop the daemon."""
        if not self.process_manager.is_daemon_running():
            self._update_status_display()
            return "⚠️  Daemon is not running."

        self.console.print("[cyan]Stopping daemon gracefully...[/]")

        success = self.process_manager.stop_daemon(timeout=10)

        if success:
            self._update_status_display()
            return (
                "✅ **Daemon Stopped Successfully**\n\n"
                "The code_developer daemon has been shut down gracefully.\n\n"
                "Use `/start` to launch it again when needed."
            )
        else:
            return (
                "❌ **Failed to Stop Daemon**\n\n"
                "Could not stop the daemon gracefully.\n\n"
                "You may need to kill the process manually:\n"
                "1. Run `/status` to get the PID\n"
                "2. Run `kill <PID>` in terminal"
            )

    def _cmd_daemon_restart(self) -> str:
        """Restart the daemon."""
        import time

        self.console.print("[cyan]Restarting daemon...[/]")

        # Stop if running
        if self.process_manager.is_daemon_running():
            self.console.print("[cyan]Stopping current daemon...[/]")
            self.process_manager.stop_daemon()
            time.sleep(2)

        # Start fresh
        self.console.print("[cyan]Starting daemon...[/]")
        success = self.process_manager.start_daemon()

        self._update_status_display()

        if success:
            return "✅ Daemon restarted successfully!"
        else:
            return "❌ Failed to restart daemon. Check logs."

    def _auto_start_daemon_if_needed(self):
        """Automatically start daemon if not running.

        PRIORITY: Automatic Daemon Management (Priority #3)

        This method is called at project-manager startup to ensure
        the code_developer daemon is always running when the user
        interacts with the project-manager.

        No user approval required - just makes sure daemon is live.

        Behavior:
        - Checks if daemon is running
        - If not, starts it automatically in background
        - Shows brief status message
        - No long explanations or approval dialogs

        Example:
            >>> session._auto_start_daemon_if_needed()
            # Silently starts daemon if needed
        """
        # Check if daemon is already running
        if self.process_manager.is_daemon_running():
            # Already running - nothing to do
            logger.debug("Daemon already running - no action needed")
            self._update_status_display()
            return

        # Daemon not running - start it automatically
        logger.info("Daemon not running - auto-starting...")
        self.console.print("\n[dim]Starting code_developer daemon...[/]", end=" ")

        success = self.process_manager.start_daemon(background=True)

        if success:
            self.console.print("[green]✓[/]")
            logger.info("Daemon auto-started successfully")
        else:
            self.console.print("[yellow]⚠[/]")
            logger.warning("Failed to auto-start daemon")
            # Don't block the user - they can manually start later if needed

        self._update_status_display()

    def start(self):
        """Start interactive chat session.

        Displays welcome message and enters REPL loop.
        Handles user input, routes commands, and displays responses.

        PRIORITY: Automatic Daemon Management (Priority #3)
        Automatically checks if daemon is running and starts it if needed.
        No user approval required - just make it work.

        Example:
            >>> session.start()
            # Enters interactive mode
            # Daemon auto-starts if not running
        """
        self.active = True

        # Auto-check and start daemon if needed
        self._auto_start_daemon_if_needed()

        # Start real-time status monitoring
        self.status_monitor.start()

        self._display_welcome()
        self._load_roadmap_context()
        self._run_repl_loop()

    def _run_repl_loop(self):
        """Main REPL loop with periodic status updates and daemon question checking.

        Continuously reads user input and processes it until
        the session is terminated. Uses prompt-toolkit for advanced
        input features (multi-line, history, auto-completion).

        Checks for daemon questions on startup and every 10 messages.
        Updates daemon status every 10 messages.
        """
        # Check for daemon questions on startup
        self._check_daemon_questions()

        message_count = 0

        try:
            while self.active:
                try:
                    # Show prompt in a clean, claude-cli style
                    self.console.print("\n[bold]You[/]")

                    # Get user input with prompt-toolkit
                    # (supports: ↑/↓ history, Tab completion, Alt+Enter multi-line)
                    user_input = self.prompt_session.prompt("› ")

                    if not user_input.strip():
                        continue

                    # Check for exit commands
                    if user_input.lower() in ["/exit", "/quit", "exit", "quit"]:
                        self._display_goodbye()
                        break

                    # Check for help command
                    if user_input.lower() in ["/help", "help"]:
                        self._display_help()
                        continue

                    # Process input
                    response = self._process_input(user_input)

                    # Display response
                    self._display_response(response)

                    # Add to history
                    self.history.append({"role": "user", "content": user_input})
                    self.history.append({"role": "assistant", "content": response})

                    # Auto-save session after each interaction
                    self._save_session()

                    # Update status and check for daemon questions every 10 messages
                    message_count += 1
                    if message_count % 10 == 0:
                        # Update daemon status
                        old_status = self.daemon_status_text
                        self._update_status_display()

                        # Alert if status changed
                        if old_status != self.daemon_status_text:
                            self.console.print(f"\n[cyan]📊 Status Update: {self.daemon_status_text}[/]\n")

                        # Check for new daemon questions
                        self._check_daemon_questions()

                except KeyboardInterrupt:
                    self.console.print("\n\n[yellow]Interrupted. Type /exit to quit.[/]")
                except EOFError:
                    self._display_goodbye()
                    break
                except Exception as e:
                    logger.error(f"Error in REPL loop: {e}", exc_info=True)
                    self.console.print(f"\n[red]Error: {e}[/]")
        finally:
            # Ensure status monitor is stopped on any exit
            self.status_monitor.stop()

    def _process_input(self, user_input: str) -> str:
        """Process user input (command or natural language).

        Routes input to appropriate handler based on whether it's
        a slash command or natural language.

        Args:
            user_input: User input string

        Returns:
            Response message

        Example:
            >>> response = session._process_input("/help")
            >>> response = session._process_input("What should we do next?")
        """
        # Check if it's a slash command
        if user_input.startswith("/"):
            return self._handle_command(user_input)
        else:
            # Natural language - use AI
            return self._handle_natural_language(user_input)

    def _handle_command(self, command: str) -> str:
        """Handle slash command.

        Parses command and arguments, then routes to appropriate
        command handler.

        Args:
            command: Command string (e.g., "/add New Priority")

        Returns:
            Response message

        Example:
            >>> response = session._handle_command("/view 3")
        """
        # Parse command and args
        parts = command.split(maxsplit=1)
        cmd_name = parts[0][1:].lower()  # Remove '/'
        args_str = parts[1] if len(parts) > 1 else ""
        args = args_str.split() if args_str else []

        logger.debug(f"Handling command: {cmd_name} with args: {args}")

        # Handle daemon control commands
        if cmd_name == "status":
            return self._cmd_daemon_status()
        elif cmd_name == "start":
            return self._cmd_daemon_start()
        elif cmd_name == "stop":
            return self._cmd_daemon_stop()
        elif cmd_name == "restart":
            return self._cmd_daemon_restart()

        # Get command handler for other commands
        handler = get_command_handler(cmd_name)

        if handler:
            try:
                return handler.execute(args, self.editor)
            except Exception as e:
                logger.error(f"Command execution failed: {e}", exc_info=True)
                return f"❌ Command failed: {str(e)}"
        else:
            return f"❌ Unknown command: /{cmd_name}\n" f"Type /help to see available commands."

    def _handle_natural_language(self, text: str) -> str:
        """Handle natural language input with AI.

        Uses AIService to process natural language and optionally
        execute extracted actions. Supports streaming responses.

        Args:
            text: Natural language input

        Returns:
            Response message

        Example:
            >>> response = session._handle_natural_language(
            ...     "Add a priority for authentication"
            ... )
        """
        try:
            # Build context from current roadmap
            context = self._build_context()

            logger.debug(f"Processing natural language: {text[:100]}...")

            # Use streaming if enabled
            if self.enable_streaming:
                return self._handle_natural_language_stream(text, context)
            else:
                # Get AI response (blocking)
                response = self.ai_service.process_request(
                    user_input=text, context=context, history=self.history, stream=False
                )

                # If AI suggests an action, ask for confirmation
                if response.action:
                    action_desc = self._describe_action(response.action)
                    confirmation = self.console.input(
                        f"\n[yellow]Action suggested: {action_desc}[/]\n" f"[yellow]Execute this action? [y/n]:[/] "
                    )

                    if confirmation.lower() in ["y", "yes"]:
                        result = self._execute_action(response.action)
                        return f"{response.message}\n\n{result}"

                return response.message

        except Exception as e:
            logger.error(f"Natural language processing failed: {e}", exc_info=True)
            return f"❌ Sorry, I encountered an error: {str(e)}"

    def _handle_natural_language_stream(self, text: str, context: Dict) -> str:
        """Handle natural language with streaming response and daemon awareness.

        PRIORITY 2.11: Integrated bug fixing workflow
        Detects bug reports and creates tickets automatically.

        PRIORITY 2.9.5: Transparent Assistant Integration
        Uses LangChain assistant for complex questions requiring analysis.

        Args:
            text: Natural language input
            context: Roadmap context

        Returns:
            Complete response message
        """
        try:
            # PRIORITY 2.11: Detect bug reports
            if self.bug_tracker.detect_bug_report(text):
                return self._handle_bug_report(text)

            # Detect daemon-related commands
            daemon_keywords = [
                "ask daemon",
                "tell daemon",
                "daemon implement",
                "daemon work on",
                "daemon start working",
                "daemon please",
                "ask code_developer",
                "tell code_developer",
            ]

            if any(keyword in text.lower() for keyword in daemon_keywords):
                return self._send_command_to_daemon(text)

            # Detect status queries
            status_keywords = [
                "daemon status",
                "what is daemon doing",
                "is daemon working",
                "daemon progress",
                "what's daemon working on",
                "code_developer status",
            ]

            if any(keyword in text.lower() for keyword in status_keywords):
                return self._cmd_daemon_status()

            # PRIORITY 2.9.5: Check if assistant should help with complex question
            if self.assistant.is_available() and self.assistant.should_invoke_for_question(text):
                return self._invoke_assistant(text)

            # Normal AI-powered response with streaming
            return self._get_normal_ai_response(text)

        except Exception as e:
            logger.error(f"Streaming natural language processing failed: {e}", exc_info=True)
            return f"❌ Sorry, I encountered an error: {str(e)}"

    def _build_context(self) -> Dict:
        """Build context dictionary from current roadmap.

        Returns:
            Context dictionary with roadmap summary

        Example:
            >>> context = session._build_context()
            >>> print(context['roadmap_summary']['total'])
            9
        """
        summary = self.editor.get_priority_summary()

        return {
            "roadmap_summary": summary,
            "current_session": len(self.history),
        }

    def _describe_action(self, action: Dict) -> str:
        """Describe an action in human-readable format.

        Args:
            action: Action dictionary

        Returns:
            Human-readable description

        Example:
            >>> desc = session._describe_action({
            ...     'type': 'add_priority',
            ...     'priority': '10',
            ...     'title': 'Authentication'
            ... })
        """
        action_type = action.get("type", "unknown")

        if action_type == "add_priority":
            return f"Add new priority: {action.get('title', 'Unknown')}"
        elif action_type == "update_priority":
            return (
                f"Update {action.get('priority', 'Unknown')} "
                f"{action.get('field', 'status')} to {action.get('value', 'Unknown')}"
            )
        elif action_type == "start_daemon":
            return f"Start daemon on {action.get('priority', 'next priority')}"
        else:
            return f"Execute {action_type}"

    def _execute_action(self, action: Dict) -> str:
        """Execute an action extracted from AI response.

        Args:
            action: Action dictionary

        Returns:
            Result message

        Example:
            >>> result = session._execute_action({
            ...     'type': 'update_priority',
            ...     'priority': '3',
            ...     'field': 'status',
            ...     'value': '✅ Complete'
            ... })
        """
        try:
            action_type = action.get("type")

            if action_type == "add_priority":
                # Use add command
                handler = get_command_handler("add")
                if handler:
                    title = action.get("title", "New Priority")
                    return handler.execute([title], self.editor)

            elif action_type == "update_priority":
                # Use update command
                handler = get_command_handler("update")
                if handler:
                    priority = action.get("priority", "")
                    field = action.get("field", "status")
                    value = action.get("value", "")
                    return handler.execute([priority, field, value], self.editor)

            return "❌ Action execution not implemented yet"

        except Exception as e:
            logger.error(f"Action execution failed: {e}", exc_info=True)
            return f"❌ Failed to execute action: {str(e)}"

    def _display_welcome(self):
        """Display welcome message with clean, claude-cli inspired formatting."""
        # Clean, minimal welcome similar to claude-cli
        self.console.print()
        self.console.print("[bold]Coffee Maker[/] [dim]·[/] AI Project Manager")
        self.console.print("[dim]Powered by Claude AI[/]")
        self.console.print()

        # Show keyboard shortcuts in a clean way
        self.console.print("[dim]Keyboard shortcuts:[/]")
        self.console.print("[dim]  /help[/] [dim]- Show commands[/]")
        self.console.print("[dim]  Alt+Enter[/] [dim]- Multi-line input[/]")
        self.console.print(
            "[dim]  ↑↓[/] [dim]- History    [/][dim]Tab[/] [dim]- Complete    [/][dim]/exit[/] [dim]- Quit[/]"
        )
        self.console.print()

        # Show daemon status in a subtle way
        status_icon = (
            "🟢" if "Active" in self.daemon_status_text else "🔴" if "Stopped" in self.daemon_status_text else "🟡"
        )
        self.console.print(
            f"[dim]{status_icon} code_developer: {self.daemon_status_text.split(': ')[1] if ': ' in self.daemon_status_text else self.daemon_status_text}[/]"
        )
        self.console.print()
        self.console.print("[dim]" + "─" * 60 + "[/]")
        self.console.print()

    def _display_goodbye(self):
        """Display goodbye message and save session."""
        self.active = False

        # Stop status monitoring
        self.status_monitor.stop()

        self._save_session()  # Final save on exit
        self.console.print("\n[dim]Session saved. Goodbye![/]")
        self.console.print()

    def _display_response(self, response: str):
        """Display AI response with enhanced syntax highlighting.

        Args:
            response: Response text (supports markdown)

        Example:
            >>> session._display_response("**Success!** Priority added.")
        """
        # Clean, claude-cli style header
        self.console.print("\n[bold]Claude[/]")

        # Extract and render code blocks with syntax highlighting
        try:
            self._display_response_with_syntax(response)
        except Exception as e:
            logger.warning(f"Syntax highlighting failed: {e}, falling back to markdown")
            # Fallback to basic markdown
            try:
                md = Markdown(response)
                self.console.print(md)
            except Exception:
                # Final fallback to plain text
                self.console.print(response)

    def _display_response_with_syntax(self, response: str):
        """Display response with enhanced code syntax highlighting.

        Args:
            response: Response text with markdown code blocks
        """
        # Pattern to match code blocks: ```language\ncode\n```
        code_block_pattern = r"```(\w+)?\n(.*?)```"

        last_end = 0
        parts = []

        # Find all code blocks
        for match in re.finditer(code_block_pattern, response, re.DOTALL):
            # Add text before code block
            if match.start() > last_end:
                text_part = response[last_end : match.start()]
                if text_part.strip():
                    parts.append(("text", text_part))

            # Add code block
            language = match.group(1) or "python"  # Default to python
            code = match.group(2).strip()
            parts.append(("code", code, language))

            last_end = match.end()

        # Add remaining text after last code block
        if last_end < len(response):
            remaining = response[last_end:]
            if remaining.strip():
                parts.append(("text", remaining))

        # Render parts
        if not parts:
            # No code blocks found, render as markdown
            md = Markdown(response)
            self.console.print(md)
        else:
            for part in parts:
                if part[0] == "text":
                    # Render text as markdown
                    md = Markdown(part[1])
                    self.console.print(md)
                elif part[0] == "code":
                    # Render code with syntax highlighting
                    code, language = part[1], part[2]
                    syntax = Syntax(
                        code,
                        language,
                        theme="monokai",
                        line_numbers=True,
                        word_wrap=False,
                    )
                    self.console.print(syntax)

    def _display_help(self):
        """Display help with all available commands."""
        table = Table(
            title="Available Commands",
            show_header=True,
            header_style="bold cyan",
        )
        table.add_column("Command", style="cyan", no_wrap=True)
        table.add_column("Description", style="white")

        # Get all registered commands
        commands = list_commands()

        # Add commands to table
        for name, handler in sorted(commands.items()):
            table.add_row(f"/{name}", handler.description)

        # Add built-in commands
        table.add_row("/help", "Show this help message")
        table.add_row("/exit", "Exit chat session")

        self.console.print(table)
        self.console.print("\n[italic]You can also use natural language![/]")
        self.console.print('[dim]Example: "Add a priority for user authentication"[/]\n')

    def _invoke_assistant(self, question: str) -> str:
        """Invoke LangChain assistant for complex question.

        PRIORITY 2.9.5: Transparent Assistant Integration

        Args:
            question: User's complex question

        Returns:
            Assistant's answer with transparent action steps
        """
        try:
            # Show indicator that assistant is working
            self.console.print("\n[cyan]🔍 Using intelligent assistant to analyze...[/]\n")

            # Invoke assistant (actions will be displayed via callback)
            result = self.assistant.invoke(question)

            if result["success"]:
                # Display final answer
                return result["answer"]
            else:
                # Fall back to normal AI if assistant fails
                error_msg = result.get("error", "Unknown error")
                logger.warning(f"Assistant failed: {error_msg}, falling back to Claude AI")
                self.console.print(f"[yellow]Assistant unavailable ({error_msg}), using Claude AI instead...[/]\n")

                # Continue to normal AI response (will be handled by caller)
                return self._get_normal_ai_response(question)

        except Exception as e:
            logger.error(f"Assistant invocation failed: {e}", exc_info=True)
            # Fall back to normal AI
            return self._get_normal_ai_response(question)

    def _get_normal_ai_response(self, text: str) -> str:
        """Get normal Claude AI streaming response.

        Args:
            text: User input

        Returns:
            Complete AI response
        """
        context = self._build_context()

        # Show thinking indicator briefly (very subtle, like claude-cli)
        self.console.print("\n[dim]...[/]", end="\r")  # Will be overwritten
        import time

        time.sleep(0.2)  # Brief pause

        # Stream response with clean header
        self.console.print("\n[bold]Claude[/]")

        full_response = ""
        for chunk in self.ai_service.process_request_stream(user_input=text, context=context, history=self.history):
            self.console.print(chunk, end="")
            full_response += chunk

        self.console.print()  # Final newline

        return full_response

    def _handle_bug_report(self, bug_description: str) -> str:
        """Handle user bug report.

        PRIORITY 2.11: Integrated Bug Fixing Workflow

        Args:
            bug_description: User's description of the bug

        Returns:
            Ticket creation confirmation and next steps

        Workflow:
            1. Generate ticket number (BUG-xxx)
            2. Create ticket file with description and DoD
            3. Notify code_developer via notification
            4. Return ticket info to user
        """
        try:
            # Create bug ticket
            bug_number, ticket_path = self.bug_tracker.create_bug_ticket(description=bug_description)

            # Extract info for notification
            title = self.bug_tracker.extract_bug_title(bug_description)
            priority = self.bug_tracker.assess_bug_priority(bug_description)

            # Create notification for code_developer
            notif_id = self.notif_db.create_notification(
                type="bug",
                title=f"BUG-{bug_number:03d}: {title}",
                message=f"New bug reported. See {ticket_path} for details.\n\n{bug_description}",
                priority=NOTIF_PRIORITY_HIGH if priority in ["Critical", "High"] else "normal",
                context={"bug_number": bug_number, "ticket_path": str(ticket_path), "priority": priority},
            )

            logger.info(f"Bug ticket {bug_number} created, notification #{notif_id} sent to daemon")

            # Format response for user
            return self.bug_tracker.format_ticket_response(bug_number, ticket_path, title, priority)

        except Exception as e:
            logger.error(f"Failed to create bug ticket: {e}", exc_info=True)
            return f"❌ Failed to create bug ticket: {str(e)}"

    def _send_command_to_daemon(self, command: str) -> str:
        """Send command to daemon via notifications.

        Args:
            command: Natural language command for daemon

        Returns:
            Confirmation message
        """
        # Check if daemon is running
        if not self.process_manager.is_daemon_running():
            return (
                "⚠️  **Daemon Not Running**\n\n"
                "I can't send commands to the daemon because it's not running.\n\n"
                "Would you like me to start it? Use `/start` to launch the daemon."
            )

        # Create notification for daemon
        notif_id = self.notif_db.create_notification(
            type="command",
            title="Command from project-manager",
            message=command,
            priority=NOTIF_PRIORITY_HIGH,
            context={"timestamp": datetime.now().isoformat(), "source": "project_manager_chat"},
        )

        return (
            f"✅ **Command Sent to Daemon** (Notification #{notif_id})\n\n"
            f"Your message has been delivered to code_developer.\n\n"
            f"⏰ **Response Time**: He may take 12+ hours to respond.\n"
            f"   Like a human developer, he needs focus time and rest periods.\n\n"
            f"💡 **Tip**: Use `/notifications` to check for his response later."
        )

    def _check_daemon_questions(self):
        """Check for pending questions from daemon and display them."""
        try:
            questions = self.notif_db.get_pending_notifications()

            # Filter for questions from daemon (type="question")
            daemon_questions = [q for q in questions if q.get("type") == "question"]

            if daemon_questions:
                self.console.print("\n[yellow]📋 Daemon Has Questions:[/]\n")

                for q in daemon_questions[:5]:  # Show top 5
                    created = q.get("created_at", "Unknown time")
                    self.console.print(f"  [bold]#{q['id']}[/]: {q['title']}")
                    self.console.print(f"  [dim]{created}[/]")
                    # Truncate message if too long
                    msg = q["message"]
                    if len(msg) > 100:
                        msg = msg[:100] + "..."
                    self.console.print(f"  {msg}")
                    self.console.print()

                if len(daemon_questions) > 5:
                    self.console.print(f"[dim]  ...and {len(daemon_questions) - 5} more[/]\n")

                self.console.print("[dim]Use /notifications to view and respond[/]\n")

        except Exception as e:
            logger.error(f"Failed to check daemon questions: {e}")

    def _load_roadmap_context(self):
        """Load roadmap context at session start.

        Loads roadmap summary and displays brief status.
        """
        try:
            summary = self.editor.get_priority_summary()

            self.console.print(
                f"\n[dim]Loaded roadmap: {summary['total']} priorities "
                f"({summary['completed']} completed, "
                f"{summary['in_progress']} in progress, "
                f"{summary['planned']} planned)[/]\n"
            )

        except Exception as e:
            logger.warning(f"Failed to load roadmap context: {e}")
            self.console.print("\n[yellow]Warning: Could not load roadmap summary[/]\n")<|MERGE_RESOLUTION|>--- conflicted
+++ resolved
@@ -51,26 +51,6 @@
 
 
 class DeveloperStatusMonitor:
-<<<<<<< HEAD
-    """Background monitor for developer status changes.
-
-    Polls developer_status.json file and detects changes in:
-    - Developer state (working, testing, idle, etc.)
-    - Current task and progress
-    - Activity updates
-
-    When changes are detected, displays them automatically in the chat.
-    """
-
-    def __init__(self, console: Console, poll_interval: float = 2.0):
-        """Initialize status monitor.
-
-        Args:
-            console: Rich console for output
-            poll_interval: Seconds between status checks (default: 2)
-        """
-        self.console = console
-=======
     """Background monitor for developer status.
 
     Polls developer_status.json file and maintains current status data
@@ -89,27 +69,15 @@
         Args:
             poll_interval: Seconds between status checks (default: 2)
         """
->>>>>>> 51314514
         self.poll_interval = poll_interval
         # Use the same status file path as the /status command
         self.status_file = Path.home() / ".coffee_maker" / "daemon_status.json"
         self.is_running = False
         self.monitor_thread: Optional[threading.Thread] = None
 
-<<<<<<< HEAD
-        # Track last known state to detect changes
-        self.last_state: Optional[str] = None
-        self.last_task_name: Optional[str] = None
-        self.last_progress: Optional[int] = None
-        self.last_step: Optional[str] = None
-
-        # Flag to suppress output during user input
-        self.suppress_output = False
-=======
         # Current status data (thread-safe access)
         self._status_lock = threading.Lock()
         self._current_status: Optional[Dict] = None
->>>>>>> 51314514
 
     def start(self):
         """Start background monitoring thread."""
@@ -139,71 +107,20 @@
             time.sleep(self.poll_interval)
 
     def _check_status(self):
-<<<<<<< HEAD
-        """Check developer status file for changes."""
-        if not self.status_file.exists():
-            # File doesn't exist yet, daemon probably not running
-=======
         """Check developer status file and update internal state."""
         if not self.status_file.exists():
             # File doesn't exist yet, daemon probably not running
             with self._status_lock:
                 self._current_status = None
->>>>>>> 51314514
             return
 
         try:
             with open(self.status_file, "r") as f:
                 status_data = json.load(f)
 
-<<<<<<< HEAD
-            # Extract key fields from daemon_status.json format
-            current_state = status_data.get("status", "unknown")
-            current_priority = status_data.get("current_priority")
-
-            # Detect state change (running vs stopped)
-            if current_state != self.last_state and current_state != "running":
-                self._display_state_change(current_state)
-                self.last_state = current_state
-
-            # Detect task changes (current_priority in daemon format)
-            if current_priority and current_state == "running":
-                priority_name = current_priority.get("name", "")
-                priority_title = current_priority.get("title", "")
-                started_at = current_priority.get("started_at")
-
-                # Calculate progress based on time elapsed (rough estimate)
-                progress = 0
-                if started_at:
-                    from datetime import datetime
-
-                    try:
-                        start_time = datetime.fromisoformat(started_at)
-                        elapsed = (datetime.now() - start_time).total_seconds()
-                        # Rough estimate: assume 8 hours for completion
-                        progress = min(100, int((elapsed / (8 * 3600)) * 100))
-                    except:
-                        pass
-
-                task_display = f"{priority_name} - {priority_title}"
-
-                # New task started
-                if priority_name != self.last_task_name:
-                    self._display_new_task(
-                        task_display, {"priority": priority_name, "progress": progress, "current_step": priority_title}
-                    )
-                    self.last_task_name = priority_name
-                    self.last_progress = progress
-
-                # Progress updated (only show if significant change, e.g., 10% increments)
-                elif self.last_progress is not None and abs(progress - self.last_progress) >= 10:
-                    self._display_progress_update(task_display, progress, priority_title)
-                    self.last_progress = progress
-=======
             # Store the full status data
             with self._status_lock:
                 self._current_status = status_data
->>>>>>> 51314514
 
         except json.JSONDecodeError:
             # File might be mid-write, skip this check
@@ -211,70 +128,6 @@
         except Exception as e:
             logger.debug(f"Error checking status: {e}")
 
-<<<<<<< HEAD
-    def _display_state_change(self, new_state: str):
-        """Display developer state change."""
-        if self.suppress_output:
-            return
-
-        # State emoji mapping
-        state_emoji = {
-            "working": "🟢",
-            "testing": "🟡",
-            "blocked": "🔴",
-            "idle": "⚪",
-            "thinking": "🔵",
-            "reviewing": "🟣",
-            "stopped": "⚫",
-        }
-
-        emoji = state_emoji.get(new_state, "⭕")
-        state_display = new_state.replace("_", " ").title()
-
-        self.console.print(f"\n[cyan]📊 Developer Status: {emoji} {state_display}[/]")
-
-    def _display_new_task(self, task_name: str, task_data: Dict):
-        """Display new task started."""
-        if self.suppress_output:
-            return
-
-        priority = task_data.get("priority", "?")
-        progress = task_data.get("progress", 0)
-        current_step = task_data.get("current_step", "")
-
-        self.console.print(f"\n[cyan]🚀 Started: PRIORITY {priority} - {task_name}[/]")
-        if current_step:
-            self.console.print(f"[dim]   {current_step}[/]")
-
-        # Show progress bar
-        self._show_progress_bar(progress)
-
-    def _display_progress_update(self, task_name: str, progress: int, current_step: str):
-        """Display progress update."""
-        if self.suppress_output:
-            return
-
-        self.console.print(f"\n[cyan]📈 Progress: {progress}%[/]")
-        if current_step:
-            self.console.print(f"[dim]   {current_step}[/]")
-
-        self._show_progress_bar(progress)
-
-    def _display_step_update(self, task_name: str, progress: int, current_step: str):
-        """Display step change."""
-        if self.suppress_output:
-            return
-
-        self.console.print(f"\n[cyan]⚙️  Step: {current_step}[/]")
-        self._show_progress_bar(progress)
-
-    def _show_progress_bar(self, progress: int):
-        """Show progress bar with percentage."""
-        bar_length = 30
-        filled = int(bar_length * progress / 100)
-        bar = "█" * filled + "░" * (bar_length - filled)
-        self.console.print(f"[dim]   [{bar}] {progress}%[/]")
-=======
     def get_formatted_status(self) -> str:
         """Get formatted status text for toolbar display.
 
@@ -400,7 +253,6 @@
         lines.append(f"▸ Progress: [{progress_bar}] {progress}%")
 
         return "\n".join(lines)
->>>>>>> 51314514
 
 
 class ProjectManagerCompleter(Completer):
@@ -524,11 +376,7 @@
         self.assistant = AssistantBridge(action_callback=self._display_assistant_action)
 
         # Initialize developer status monitor for real-time updates
-<<<<<<< HEAD
-        self.status_monitor = DeveloperStatusMonitor(console=self.console, poll_interval=2.0)
-=======
         self.status_monitor = DeveloperStatusMonitor(poll_interval=2.0)
->>>>>>> 51314514
 
         # Setup prompt-toolkit for advanced input
         self._setup_prompt_session()
