--- conflicted
+++ resolved
@@ -178,75 +178,6 @@
         results = verify_db_schema(args.db_path)
         pending = check_pending_notifications(args.db_path)
 
-<<<<<<< HEAD
-    # Get notifications
-    print(f"Verifying notifications: {db_path}")
-    print()
-
-    notifications = get_notifications(db_path)
-
-    if not notifications:
-        print("⚠️  WARNING: No notifications found in database")
-        print("   This might indicate:")
-        print("   - Daemon hasn't run yet")
-        print("   - Database was recently cleared")
-        print("   - No issues encountered")
-        sys.exit(0)
-
-    print(f"Total notifications: {len(notifications)}")
-    print()
-
-    # Verify structure
-    invalid = [n for n in notifications if not verify_notification_structure(n)]
-    if invalid:
-        print(f"❌ ERROR: {len(invalid)} notification(s) with invalid structure")
-        for notif in invalid:
-            print(f"   - Notification {notif.get('id', 'unknown')}")
-        sys.exit(1)
-
-    print("✅ All notifications have valid structure")
-
-    # Check for blocked priorities
-    blocked = check_for_blocked_priorities(notifications)
-    if blocked:
-        print()
-        print(f"⚠️  Found {len(blocked)} notification(s) about blocked priorities:")
-        print()
-        for notif in blocked:
-            print(f"   📋 Notification #{notif['id']}: {notif['title']}")
-            print(f"      Type: {notif['type']}")
-            print(f"      Status: {notif['status']}")
-            print(f"      Message: {notif['message'][:100]}...")
-            print()
-
-        print("   These priorities may require manual intervention.")
-
-    # Summary by status
-    status_counts: Dict[str, int] = {}
-    for notif in notifications:
-        status = notif["status"]
-        status_counts[status] = status_counts.get(status, 0) + 1
-
-    print()
-    print("Notification Summary by Status:")
-    for status, count in sorted(status_counts.items()):
-        print(f"   {status}: {count}")
-
-    # Summary by type
-    type_counts: Dict[str, int] = {}
-    for notif in notifications:
-        notif_type = notif["type"]
-        type_counts[notif_type] = type_counts.get(notif_type, 0) + 1
-
-    print()
-    print("Notification Summary by Type:")
-    for notif_type, count in sorted(type_counts.items()):
-        print(f"   {notif_type}: {count}")
-
-    print()
-    print("✅ Notification verification complete")
-    sys.exit(0)
-=======
         if not args.quiet:
             print_results(args.db_path, results, pending)
 
@@ -262,7 +193,6 @@
 
         traceback.print_exc()
         sys.exit(2)
->>>>>>> 0609e93c
 
 
 if __name__ == "__main__":
